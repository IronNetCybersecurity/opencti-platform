--- conflicted
+++ resolved
@@ -80,12 +80,8 @@
 input EditInput {
   key: String! # Field name to change
   value: [String]! # Values to apply
-<<<<<<< HEAD
-  operation: EditOperation
+  operation: EditOperation # Undefined = REPLACE
   commitMessage: String
-=======
-  operation: EditOperation # Undefined = REPLACE
->>>>>>> cead76d3
 }
 input EditContext {
   focusOn: String # Field name
