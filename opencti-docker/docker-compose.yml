version: '3'
services:
  grakn:
    image: graknlabs/grakn:1.5.7
    ports:
      - 48555:48555 
    volumes:
      - grakndata:/grakn-core-all-linux/server/db
    restart: always
  redis:
    image: redis:5.0.5
    restart: always
  elasticsearch:
    image: docker.elastic.co/elasticsearch/elasticsearch:6.8.1
    volumes:
      - esdata:/usr/share/elasticsearch/data
    restart: always
    ulimits:
      memlock:
        soft: -1
        hard: -1
      nofile:
        soft: 65536
        hard: 65536
  rabbitmq:
    image: rabbitmq:3.7.16-management
    environment:
      - RABBITMQ_DEFAULT_USER=guest
      - RABBITMQ_DEFAULT_PASS=guest    
    restart: always
  worker-import:
    image: opencti/worker:1.1.0
    environment:
      - WORKER_TYPE=import
      - WORKER_LOG_LEVEL=info
      - OPENCTI_URL=http://opencti:8080
      - OPENCTI_TOKEN=<Must be the same as APP__ADMIN__TOKEN>
      - RABBITMQ_HOSTNAME=rabbitmq
      - RABBITMQ_PORT=5672
      - RABBITMQ_PORT_MANAGEMENT=15672
      - RABBITMQ_MANAGEMENT_SSL=false
      - RABBITMQ_USERNAME=guest
      - RABBITMQ_PASSWORD=guest
    depends_on:
      - opencti
    restart: always
  worker-exort:
    image: opencti/worker:1.1.0
    environment:
      - WORKER_TYPE=export
      - WORKER_LOG_LEVEL=info
      - OPENCTI_URL=http://opencti:8080
      - OPENCTI_TOKEN=<Must be the same as APP__ADMIN__TOKEN>
      - RABBITMQ_HOSTNAME=rabbitmq
      - RABBITMQ_PORT=5672
      - RABBITMQ_PORT_MANAGEMENT=15672
      - RABBITMQ_MANAGEMENT_SSL=false
      - RABBITMQ_USERNAME=guest
      - RABBITMQ_PASSWORD=guest
    depends_on:
      - opencti
    restart: always    
  opencti:
    image: opencti/platform:1.1.0
    environment:
      - APP__PORT=8080
      - APP__ADMIN__EMAIL=admin@opencti.io
      - APP__ADMIN__PASSWORD=admin
      - APP__ADMIN__TOKEN=ChangeMe
      - APP__LOGS=./logs
      - APP__REACTIVE=true
      - APP__COOKIE_SECURE=false
      - GRAKN__HOSTNAME=grakn
      - GRAKN__PORT=48555
      - GRAKN__TIMEOUT=30000
      - REDIS__HOSTNAME=redis
      - REDIS__PORT=6379
      - ELASTICSEARCH__HOSTNAME=elasticsearch
      - ELASTICSEARCH__PORT=9200
      - RABBITMQ__HOSTNAME=rabbitmq
      - RABBITMQ__PORT=5672
      - RABBITMQ__PORT_MANAGEMENT=15672
      - RABBITMQ__MANAGEMENT_SSL=false
      - RABBITMQ__USERNAME=guest
      - RABBITMQ__PASSWORD=guest
    ports:
      - "8080:8080"
    depends_on:
      - grakn
      - redis
      - elasticsearch
      - rabbitmq
    restart: always
  connector-opencti:
    image: opencti/connector-opencti:1.1.0
    environment:
      - RABBITMQ_HOSTNAME=rabbitmq
      - RABBITMQ_PORT=5672 
      - RABBITMQ_USERNAME=guest
      - RABBITMQ_PASSWORD=guest
      - OPENCTI_NAME=OpenCTI
      - OPENCTI_CONFIDENCE_LEVEL=5
      - OPENCTI_SECTORS_FILE_URL=https://raw.githubusercontent.com/OpenCTI-Platform/datasets/master/data/sectors.json
      - OPENCTI_ENTITIES=sector,region,country,city
      - OPENCTI_INTERVAL=1 # Days
      - OPENCTI_LOG_LEVEL=info
    restart: always
  connector-mitre:
    image: opencti/connector-mitre:1.1.0
    environment:
      - RABBITMQ_HOSTNAME=rabbitmq
      - RABBITMQ_PORT=5672 
      - RABBITMQ_USERNAME=guest
      - RABBITMQ_PASSWORD=guest
      - MITRE_NAME=MITRE\ ATT&CK
      - MITRE_CONFIDENCE_LEVEL=3
      - MITRE_ENTERPRISE_FILE_URL=https://raw.githubusercontent.com/mitre/cti/master/enterprise-attack/enterprise-attack.json
<<<<<<< HEAD
      - MITRE_ENTITIES=attack-pattern,course-of-action,intrusion-set,malware,tool
=======
      - MITRE_ENTITIES=identity,attack-pattern,course-of-action,intrusion-set,malware,tool
>>>>>>> b23153be
      - MITRE_INTERVAL=7 # Days
      - MITRE_LOG_LEVEL=info    
volumes:
  grakndata:
  esdata:<|MERGE_RESOLUTION|>--- conflicted
+++ resolved
@@ -30,6 +30,8 @@
     restart: always
   worker-import:
     image: opencti/worker:1.1.0
+    build:
+      context: ../opencti-worker
     environment:
       - WORKER_TYPE=import
       - WORKER_LOG_LEVEL=info
@@ -43,9 +45,14 @@
       - RABBITMQ_PASSWORD=guest
     depends_on:
       - opencti
+    deploy:
+      mode: replicated
+      replicas: 4
     restart: always
   worker-exort:
     image: opencti/worker:1.1.0
+    build:
+      context: ../opencti-worker
     environment:
       - WORKER_TYPE=export
       - WORKER_LOG_LEVEL=info
@@ -59,9 +66,14 @@
       - RABBITMQ_PASSWORD=guest
     depends_on:
       - opencti
+    deploy:
+      mode: replicated
+      replicas: 2      
     restart: always    
   opencti:
     image: opencti/platform:1.1.0
+    build:
+      context: ../opencti-platform    
     environment:
       - APP__PORT=8080
       - APP__ADMIN__EMAIL=admin@opencti.io
@@ -115,11 +127,7 @@
       - MITRE_NAME=MITRE\ ATT&CK
       - MITRE_CONFIDENCE_LEVEL=3
       - MITRE_ENTERPRISE_FILE_URL=https://raw.githubusercontent.com/mitre/cti/master/enterprise-attack/enterprise-attack.json
-<<<<<<< HEAD
-      - MITRE_ENTITIES=attack-pattern,course-of-action,intrusion-set,malware,tool
-=======
       - MITRE_ENTITIES=identity,attack-pattern,course-of-action,intrusion-set,malware,tool
->>>>>>> b23153be
       - MITRE_INTERVAL=7 # Days
       - MITRE_LOG_LEVEL=info    
 volumes:
